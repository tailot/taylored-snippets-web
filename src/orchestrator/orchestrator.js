const express = require('express');
const cors = require('cors');
const { v4: uuidv4 } = require('uuid');
const Docker = require('dockerode');
const http = require('http');

const docker = new Docker({ socketPath: '/var/run/docker.sock' });

const INACTIVITY_TIMEOUT_SECONDS = parseInt(process.env.INACTIVITY_TIMEOUT_SECONDS, 10) || 30;
const CLEANUP_INTERVAL_SECONDS = 30;

const app = express();
const port = 3001;

const REUSE_RUNNER_MODE = process.env.REUSE_RUNNER_MODE === 'true';
<<<<<<< HEAD
const RUNNERS_HOST = process.env.RUNNERS_HOST || 'localhost';
=======
>>>>>>> 2aa4983e
let singletonRunnerInstance = null;

app.use(cors());
app.use(express.json());

const activeRunners = new Map();

function getAvailablePort() {
  return new Promise((resolve, reject) => {
    const server = http.createServer();
    server.listen(0, () => {
      const assignedPort = server.address().port;
      server.close(() => {
        resolve(assignedPort);
      });
    });
    server.on('error', (err) => {
        reject(err);
    });
  });
}

app.get('/', (req, res) => {
  res.send('Orchestrator service is running!');
});

app.post('/api/runner/provision', async (req, res, next) => {
  if (REUSE_RUNNER_MODE) {
    if (singletonRunnerInstance) {
<<<<<<< HEAD
=======
      singletonRunnerInstance.lastActivityTime = Date.now();
>>>>>>> 2aa4983e
      return res.json({
        message: 'Returning existing singleton runner.',
        endpoint: `${RUNNERS_HOST}:${singletonRunnerInstance.port}`,
        sessionId: singletonRunnerInstance.sessionId
      });
    }
  }
  const sessionId = req.headers['x-session-id'] || uuidv4();
  const { networkMode } = req.body; 

  if (activeRunners.has(sessionId)) {
    const existingRunner = activeRunners.get(sessionId);
<<<<<<< HEAD
=======
    existingRunner.lastActivityTime = Date.now();
>>>>>>> 2aa4983e
    return res.json({
      message: 'Runner already exists for this session.',
      endpoint: `${RUNNERS_HOST}:${existingRunner.port}`,
      sessionId: sessionId
    });
  }

  let allocatedPort;
  let containerInstance;
  const imageName = 'runner-image';

  try {
    if (networkMode !== 'none') {
        allocatedPort = await getAvailablePort();
    }
    

    try {
        await docker.getImage(imageName).inspect();
    } catch (error) {
        if (error.statusCode === 404) {
            return res.status(500).json({ error: 'DOCKER_IMAGE_NOT_FOUND', message: `Docker image ${imageName} not found. Build it before running the orchestrator.` });
        }
        throw error;
    }

    let containerConfig = {
      Image: imageName,
      Env: [`PORT=3000`],
      Labels: {
        'taylored-runner-session-id': sessionId
      }
    };

    if (networkMode === 'none') {
        containerConfig.HostConfig = {
            NetworkMode: 'none'
        };
    } else if (networkMode) {
        containerConfig.HostConfig = {
            PortBindings: {
                '3000/tcp': [{ HostPort: allocatedPort.toString() }]
            }
        };
        containerConfig.NetworkingConfig = {
            EndpointsConfig: {
                [networkMode]: {}
            }
        };
    } else {
        containerConfig.HostConfig = {
            PortBindings: {
                '3000/tcp': [{ HostPort: allocatedPort.toString() }]
            }
        };
    }

    containerInstance = await docker.createContainer(containerConfig);

    await containerInstance.start();

    const containerData = await containerInstance.inspect();
    const containerId = containerData.Id;

    const runnerDetails = {
        containerId: containerId,
        port: allocatedPort,
        container: containerInstance,
<<<<<<< HEAD
        sessionId: sessionId
=======
        sessionId: sessionId,
        lastActivityTime: Date.now()
>>>>>>> 2aa4983e
    };

    if (REUSE_RUNNER_MODE) {
        singletonRunnerInstance = runnerDetails;
    } else {
        activeRunners.set(sessionId, runnerDetails);
    }

    res.status(201).json({
      message: 'Runner provisioned successfully.',
      endpoint: allocatedPort ? `${RUNNERS_HOST}:${allocatedPort}` : 'N/A (isolated network mode)',
      sessionId: sessionId
    });

  } catch (err) {
    if (containerInstance) {
      try {
        const contState = await containerInstance.inspect().catch(() => null);
        if (contState) {
            if (contState.State.Running) {
                 await containerInstance.stop().catch(e => {});
            }
            await containerInstance.remove({ force: true }).catch(e => {});
        }
      } catch (cleanupErr) {
      }
    }
    activeRunners.delete(sessionId);
    next(err);
  }
});

app.post('/api/runner/heartbeat', (req, res) => {
  const sessionId = req.body.sessionId || req.headers['x-session-id'];

  if (!sessionId) {
    return res.status(400).json({ error: 'SESSION_ID_REQUIRED', message: 'Session ID is required for heartbeat.' });
  }

  if (REUSE_RUNNER_MODE) {
    if (singletonRunnerInstance && singletonRunnerInstance.sessionId === sessionId) {
      singletonRunnerInstance.lastActivityTime = Date.now();
      return res.status(200).json({ message: 'Heartbeat received for singleton runner.' });
    } else {
      return res.status(404).json({ error: 'RUNNER_NOT_FOUND', message: 'Singleton runner not found or session ID mismatch.' });
    }
  } else {
    const runnerInfo = activeRunners.get(sessionId);
    if (runnerInfo) {
      runnerInfo.lastActivityTime = Date.now();
      return res.status(200).json({ message: `Heartbeat received for session ${sessionId}.` });
    } else {
      return res.status(404).json({ error: 'RUNNER_NOT_FOUND', message: 'No active runner found for this session ID.' });
    }
  }
});

app.post('/api/runner/deprovision', async (req, res, next) => {
  if (REUSE_RUNNER_MODE) {
      return res.status(200).json({ message: 'Deprovisioning is disabled in REUSE_RUNNER_MODE.' });
  }
  const sessionId = req.body.sessionId || req.headers['x-session-id'];

  if (!sessionId) {
    return res.status(400).json({ error: 'SESSION_ID_REQUIRED', message: 'Session ID is required for deprovisioning.' });
  }

  const runnerInfo = activeRunners.get(sessionId);

  if (!runnerInfo) {
    return res.status(404).json({ error: 'RUNNER_NOT_FOUND', message: 'No active runner found for this session ID.' });
  }

  const { container, sessionId: runnerSessionId } = runnerInfo; // Renamed sessionId to avoid conflict

  try {
<<<<<<< HEAD
    const containerState = await container.inspect().catch(err => {
        if (err.statusCode === 404) {
            return null;
        }
        throw err;
    });

    if (containerState) {
        if (containerState.State.Running) {
            await container.stop().catch(err => {
            });
        }
        await container.remove({ force: true });
=======
    await stopAndRemoveContainer(container, runnerSessionId);
    activeRunners.delete(runnerSessionId);
    res.status(200).json({ message: `Runner for session ${runnerSessionId} deprovisioned successfully.` });
  } catch (err) {
    // stopAndRemoveContainer already logs errors.
    // We still delete the runner from activeRunners as it might be in an inconsistent state.
    activeRunners.delete(runnerSessionId);
    next(err); // Pass to the generic error handler
  }
});

async function stopAndRemoveContainer(container, sessionId) {
  if (!container) {
    console.log(`[Session: ${sessionId}] No container object provided for cleanup.`);
    return;
  }
  try {
    const containerState = await container.inspect().catch(err => {
      if (err.statusCode === 404) {
        console.log(`[Session: ${sessionId}] Container already removed (404).`);
        return null; // Container doesn't exist
      }
      // For other errors (network, Docker daemon issues), rethrow to be caught by the caller.
      console.error(`[Session: ${sessionId}] Error inspecting container: ${err.message}`);
      throw err;
    });

    if (containerState) {
      if (containerState.State.Running) {
        console.log(`[Session: ${sessionId}] Stopping container...`);
        await container.stop().catch(err => {
          // Log stop errors but attempt removal anyway
          console.error(`[Session: ${sessionId}] Error stopping container: ${err.message}`);
        });
      }
      console.log(`[Session: ${sessionId}] Removing container...`);
      await container.remove({ force: true }).catch(err => {
        console.error(`[Session: ${sessionId}] Error removing container: ${err.message}`);
        // If removal fails, it might be an issue for manual cleanup, but we've done our best.
      });
>>>>>>> 2aa4983e
    }
  } catch (err) {
    // This catch is for errors rethrown from inspect or other unexpected issues
    console.error(`[Session: ${sessionId}] An unexpected error occurred during stop/remove: ${err.message}`);
    // The caller should handle whether to remove the runner from tracking structures.
    throw err; // Re-throw so the caller can decide how to proceed
  }
}

<<<<<<< HEAD
    activeRunners.delete(sessionId);
    res.status(200).json({ message: `Runner for session ${sessionId} deprovisioned successfully.` });

  } catch (err) {
    activeRunners.delete(sessionId);
    next(err);
=======
async function cleanupInactiveRunners() {
  console.log('Starting cleanup of inactive runners...');
  const now = Date.now();
  const timeoutMilliseconds = INACTIVITY_TIMEOUT_SECONDS * 1000;

  if (REUSE_RUNNER_MODE) {
    if (singletonRunnerInstance && (now - singletonRunnerInstance.lastActivityTime > timeoutMilliseconds)) {
      console.log(`Cleaning up inactive singleton runner (Session ID: ${singletonRunnerInstance.sessionId})...`);
      try {
        await stopAndRemoveContainer(singletonRunnerInstance.container, singletonRunnerInstance.sessionId);
        singletonRunnerInstance = null;
        console.log('Singleton runner cleaned up.');
      } catch (error) {
        console.error(`Error cleaning up singleton runner (Session ID: ${singletonRunnerInstance.sessionId}): ${error.message}`);
        // Depending on the error, we might leave singletonRunnerInstance as is, or set to null.
        // For now, setting to null to allow reprovisioning if the container is truly gone.
        singletonRunnerInstance = null;
      }
    }
  } else {
    for (const [sessionId, runnerInfo] of activeRunners.entries()) {
      if (now - runnerInfo.lastActivityTime > timeoutMilliseconds) {
        console.log(`Cleaning up inactive runner for session ${sessionId}...`);
        try {
          await stopAndRemoveContainer(runnerInfo.container, sessionId);
          activeRunners.delete(sessionId);
          console.log(`Runner for session ${sessionId} cleaned up.`);
        } catch (error) {
          console.error(`Error cleaning up runner for session ${sessionId}: ${error.message}`);
          // If stopAndRemoveContainer fails, the runner might still be there.
          // We'll remove it from activeRunners to prevent further automated attempts if the error was severe.
          activeRunners.delete(sessionId);
        }
      }
    }
>>>>>>> 2aa4983e
  }
  console.log('Cleanup of inactive runners finished.');
}

app.use((err, req, res, next) => {
  const clientError = {
    error: 'SERVER_ERROR',
    message: 'An unexpected error occurred on the server.'
  };
  if (process.env.NODE_ENV !== 'production' && err.message) {
    clientError.details = err.message;
  }

  res.status(err.statusCode || 500).json(clientError);
});


app.listen(port, () => {
  // Startup message can be kept if desired, or removed. For now, I'll remove it to be consistent.
<<<<<<< HEAD
=======
  console.log(`Orchestrator listening on port ${port}`);
  console.log(`Using INACTIVITY_TIMEOUT_SECONDS: ${INACTIVITY_TIMEOUT_SECONDS}s`);
  console.log(`Orchestrator will cleanup inactive runners every ${CLEANUP_INTERVAL_SECONDS} seconds.`);
>>>>>>> 2aa4983e
});

setInterval(cleanupInactiveRunners, CLEANUP_INTERVAL_SECONDS * 1000);

module.exports = app;<|MERGE_RESOLUTION|>--- conflicted
+++ resolved
@@ -6,17 +6,14 @@
 
 const docker = new Docker({ socketPath: '/var/run/docker.sock' });
 
-const INACTIVITY_TIMEOUT_SECONDS = parseInt(process.env.INACTIVITY_TIMEOUT_SECONDS, 10) || 30;
+const INACTIVITY_TIMEOUT_SECONDS = parseInt(process.env.INACTIVITY_TIMEOUT_SECONDS, 10) || 60; // Default to 5 minutes if not set
 const CLEANUP_INTERVAL_SECONDS = 30;
 
 const app = express();
 const port = 3001;
 
 const REUSE_RUNNER_MODE = process.env.REUSE_RUNNER_MODE === 'true';
-<<<<<<< HEAD
 const RUNNERS_HOST = process.env.RUNNERS_HOST || 'localhost';
-=======
->>>>>>> 2aa4983e
 let singletonRunnerInstance = null;
 
 app.use(cors());
@@ -46,10 +43,7 @@
 app.post('/api/runner/provision', async (req, res, next) => {
   if (REUSE_RUNNER_MODE) {
     if (singletonRunnerInstance) {
-<<<<<<< HEAD
-=======
       singletonRunnerInstance.lastActivityTime = Date.now();
->>>>>>> 2aa4983e
       return res.json({
         message: 'Returning existing singleton runner.',
         endpoint: `${RUNNERS_HOST}:${singletonRunnerInstance.port}`,
@@ -62,10 +56,7 @@
 
   if (activeRunners.has(sessionId)) {
     const existingRunner = activeRunners.get(sessionId);
-<<<<<<< HEAD
-=======
     existingRunner.lastActivityTime = Date.now();
->>>>>>> 2aa4983e
     return res.json({
       message: 'Runner already exists for this session.',
       endpoint: `${RUNNERS_HOST}:${existingRunner.port}`,
@@ -134,12 +125,8 @@
         containerId: containerId,
         port: allocatedPort,
         container: containerInstance,
-<<<<<<< HEAD
-        sessionId: sessionId
-=======
         sessionId: sessionId,
         lastActivityTime: Date.now()
->>>>>>> 2aa4983e
     };
 
     if (REUSE_RUNNER_MODE) {
@@ -216,21 +203,6 @@
   const { container, sessionId: runnerSessionId } = runnerInfo; // Renamed sessionId to avoid conflict
 
   try {
-<<<<<<< HEAD
-    const containerState = await container.inspect().catch(err => {
-        if (err.statusCode === 404) {
-            return null;
-        }
-        throw err;
-    });
-
-    if (containerState) {
-        if (containerState.State.Running) {
-            await container.stop().catch(err => {
-            });
-        }
-        await container.remove({ force: true });
-=======
     await stopAndRemoveContainer(container, runnerSessionId);
     activeRunners.delete(runnerSessionId);
     res.status(200).json({ message: `Runner for session ${runnerSessionId} deprovisioned successfully.` });
@@ -271,7 +243,6 @@
         console.error(`[Session: ${sessionId}] Error removing container: ${err.message}`);
         // If removal fails, it might be an issue for manual cleanup, but we've done our best.
       });
->>>>>>> 2aa4983e
     }
   } catch (err) {
     // This catch is for errors rethrown from inspect or other unexpected issues
@@ -281,14 +252,6 @@
   }
 }
 
-<<<<<<< HEAD
-    activeRunners.delete(sessionId);
-    res.status(200).json({ message: `Runner for session ${sessionId} deprovisioned successfully.` });
-
-  } catch (err) {
-    activeRunners.delete(sessionId);
-    next(err);
-=======
 async function cleanupInactiveRunners() {
   console.log('Starting cleanup of inactive runners...');
   const now = Date.now();
@@ -324,7 +287,6 @@
         }
       }
     }
->>>>>>> 2aa4983e
   }
   console.log('Cleanup of inactive runners finished.');
 }
@@ -344,12 +306,9 @@
 
 app.listen(port, () => {
   // Startup message can be kept if desired, or removed. For now, I'll remove it to be consistent.
-<<<<<<< HEAD
-=======
   console.log(`Orchestrator listening on port ${port}`);
   console.log(`Using INACTIVITY_TIMEOUT_SECONDS: ${INACTIVITY_TIMEOUT_SECONDS}s`);
   console.log(`Orchestrator will cleanup inactive runners every ${CLEANUP_INTERVAL_SECONDS} seconds.`);
->>>>>>> 2aa4983e
 });
 
 setInterval(cleanupInactiveRunners, CLEANUP_INTERVAL_SECONDS * 1000);
